"""Tests for parameter management system.

This test suite ensures proper parameter handling, validation,
and optimization support for models and transforms.
"""

<<<<<<< HEAD
=======

from unittest.mock import Mock, patch

import numpy as np
import pytest

from rheojax.core.jax_config import safe_import_jax
from rheojax.core.parameters import (
    Parameter,
    ParameterConstraint,
    ParameterOptimizer,
    ParameterSet,
    SharedParameterSet,
)

# Safe JAX import (enforces float64)
jax, jnp = safe_import_jax()


class TestParameterConstraints:
    """Test parameter constraint system."""

    def test_bounds_constraint(self):
        """Test bounds constraints on parameters."""
        constraint = ParameterConstraint(type="bounds", min_value=0.0, max_value=100.0)

        # Valid values
        assert constraint.validate(50.0) == True
        assert constraint.validate(0.0) == True
        assert constraint.validate(100.0) == True

        # Invalid values
        assert constraint.validate(-1.0) == False
        assert constraint.validate(101.0) == False

    def test_positive_constraint(self):
        """Test positive value constraint."""
        constraint = ParameterConstraint(type="positive")

        assert constraint.validate(1.0) == True
        assert constraint.validate(0.1) == True
        assert constraint.validate(0.0) == False
        assert constraint.validate(-1.0) == False

    def test_integer_constraint(self):
        """Test integer value constraint."""
        constraint = ParameterConstraint(type="integer")

        assert constraint.validate(5) == True
        assert constraint.validate(5.0) == True  # Whole number float
        assert constraint.validate(5.5) == False
        assert constraint.validate(5.1) == False

    def test_fixed_constraint(self):
        """Test fixed parameter constraint."""
        constraint = ParameterConstraint(type="fixed", value=10.0)

        assert constraint.validate(10.0) == True
        assert constraint.validate(9.99) == False
        assert constraint.validate(10.01) == False

    def test_relative_constraint(self):
        """Test relative constraints between parameters."""
        # Parameter A must be less than parameter B
        constraint = ParameterConstraint(
            type="relative", relation="less_than", other_param="param_b"
        )

        # Need context with both parameters
        context: dict = {"param_a": 5.0, "param_b": 10.0}
        assert constraint.validate(5.0, context=context) == True

        context = {"param_a": 15.0, "param_b": 10.0}
        assert constraint.validate(15.0, context=context) == False

    def test_custom_constraint(self):
        """Test custom constraint function."""

        def custom_validator(value):
            # Value must be even
            return value % 2 == 0

        constraint = ParameterConstraint(type="custom", validator=custom_validator)

        assert constraint.validate(4) == True
        assert constraint.validate(5) == False

    def test_multiple_constraints(self):
        """Test applying multiple constraints."""
        param = Parameter(
            name="test",
            value=5.0,
            constraints=[
                ParameterConstraint(type="positive"),
                ParameterConstraint(type="bounds", min_value=0, max_value=10),
                ParameterConstraint(type="integer"),
            ],
        )

        # Valid value
        assert param.validate(5.0) == True

        # Invalid values
        assert param.validate(-1.0) == False  # Not positive
        assert param.validate(11.0) == False  # Out of bounds
        assert param.validate(5.5) == False  # Not integer


class TestSharedParameters:
    """Test shared parameter management across models."""

    def test_create_shared_parameter_set(self):
        """Test creating shared parameters."""
        shared = SharedParameterSet()

        # Add shared parameters
        shared.add_shared("temperature", value=25.0, units="C")
        shared.add_shared("pressure", value=101.3, units="kPa")

        assert "temperature" in shared
        assert "pressure" in shared

    def test_link_models_to_shared_parameters(self):
        """Test linking models to shared parameters."""
        shared = SharedParameterSet()
        shared.add_shared("G", value=100.0, units="Pa")

        # Create mock models
        model1 = Mock()
        model1.name = "model1"
        model1.parameters = ParameterSet()

        model2 = Mock()
        model2.name = "model2"
        model2.parameters = ParameterSet()

        # Link models to shared parameter
        shared.link_model(model1, "G")
        shared.link_model(model2, "G")

        # Both models should reference the same parameter
        assert shared.get_linked_models("G") == [model1, model2]

    def test_update_shared_parameter(self):
        """Test updating shared parameters propagates to all models."""
        shared = SharedParameterSet()
        shared.add_shared("alpha", value=1.0)

        # Create and link models
        model1_params = ParameterSet()
        model2_params = ParameterSet()

        shared.link_parameter_set(model1_params, "alpha")
        shared.link_parameter_set(model2_params, "alpha")

        # Update shared parameter
        shared.set_value("alpha", 2.0)

        # Check propagation
        assert shared.get_value("alpha") == 2.0
        # In real implementation, linked models would also update

    def test_shared_parameter_constraints(self):
        """Test constraints on shared parameters."""
        shared = SharedParameterSet()

        # Add shared parameter with constraints
        shared.add_shared(
            "ratio",
            value=0.5,
            constraints=[ParameterConstraint(type="bounds", min_value=0, max_value=1)],
        )

        # Valid update
        shared.set_value("ratio", 0.7)
        assert shared.get_value("ratio") == 0.7

        # Invalid update should raise
        with pytest.raises(ValueError, match="violates constraints"):
            shared.set_value("ratio", 1.5)

    def test_shared_parameter_groups(self):
        """Test grouping related shared parameters."""
        shared = SharedParameterSet()

        # Create parameter groups
        shared.create_group("viscoelastic", ["G", "eta", "tau"])
        shared.create_group("thermal", ["T", "alpha_T"])

        # Add parameters to groups
        shared.add_shared("G", value=100.0, group="viscoelastic")
        shared.add_shared("eta", value=1000.0, group="viscoelastic")
        shared.add_shared("T", value=25.0, group="thermal")

        # Get parameters by group
        ve_params: dict = shared.get_group("viscoelastic")
        assert "G" in ve_params
        assert "eta" in ve_params
        assert "T" not in ve_params


class TestParameterOptimizer:
    """Test parameter optimization utilities."""

    def test_optimizer_setup(self):
        """Test setting up parameter optimizer."""
        params = ParameterSet()
        params.add("a", value=1.0, bounds=(0, 10))
        params.add("b", value=2.0, bounds=(0, 20))

        optimizer = ParameterOptimizer(params)

        # Check initial state
        assert optimizer.n_parameters == 2
        assert np.array_equal(optimizer.get_values(), [1.0, 2.0])
        assert optimizer.get_bounds() == [(0, 10), (0, 20)]

    def test_optimizer_objective_function(self):
        """Test defining objective function for optimization."""
        params = ParameterSet()
        params.add("x", value=0.0)
        params.add("y", value=0.0)

        optimizer = ParameterOptimizer(params)

        # Define objective (minimize x^2 + y^2)
        def objective(values):
            x, y = values
            return x**2 + y**2

        optimizer.set_objective(objective)

        # Evaluate objective
        result = optimizer.evaluate([3.0, 4.0])
        assert result == 25.0

    def test_optimizer_with_jax(self):
        """Test optimizer with JAX arrays."""
        params = ParameterSet()
        params.add("theta", value=0.0, bounds=(-np.pi, np.pi))

        optimizer = ParameterOptimizer(params, use_jax=True)

        # Define JAX objective
        def objective(values):
            theta = values[0]
            return jnp.sin(theta) ** 2

        optimizer.set_objective(objective)

        # Test with JAX array
        result = optimizer.evaluate(jnp.array([jnp.pi / 2]))
        assert float(result) == 1.0

    def test_optimizer_gradient(self):
        """Test gradient computation for optimization."""
        params = ParameterSet()
        params.add("x", value=1.0)

        optimizer = ParameterOptimizer(params, use_jax=True)

        # Define differentiable objective
        def objective(values):
            x = values[0]
            return x**3 - 2 * x + 1

        optimizer.set_objective(objective)

        # Compute gradient at x=2
        # f'(x) = 3x^2 - 2, so f'(2) = 10
        gradient = optimizer.compute_gradient([2.0])
        assert float(gradient[0]) == 10.0

    def test_optimizer_constraints(self):
        """Test optimization with constraints."""
        params = ParameterSet()
        params.add("x", value=1.0, bounds=(0, 5))
        params.add("y", value=1.0, bounds=(0, 5))

        optimizer = ParameterOptimizer(params)

        # Add constraint: x + y <= 6
        def constraint_fn(values):
            x, y = values
            return 6 - (x + y)  # >= 0 for valid

        optimizer.add_constraint(constraint_fn)

        # Check constraint validation
        assert optimizer.validate_constraints([2.0, 3.0]) == True
        assert optimizer.validate_constraints([4.0, 3.0]) == False

    def test_optimizer_history(self):
        """Test optimization history tracking."""
        params = ParameterSet()
        params.add("x", value=5.0)

        optimizer = ParameterOptimizer(params, track_history=True)

        def objective(values):
            return (values[0] - 2) ** 2

        optimizer.set_objective(objective)

        # Simulate optimization steps
        optimizer.step([5.0])
        optimizer.step([4.0])
        optimizer.step([3.0])
        optimizer.step([2.0])

        history = optimizer.get_history()

        assert len(history) == 4
        assert history[-1]["values"] == [2.0]
        assert history[-1]["objective"] == 0.0

    def test_optimizer_callback(self):
        """Test optimization callbacks."""
        params = ParameterSet()
        params.add("x", value=0.0)

        optimizer = ParameterOptimizer(params)

        # Track callback calls
        callback_data = []

        def callback(iteration, values, objective_value):
            callback_data.append(
                {
                    "iteration": iteration,
                    "values": values.copy(),
                    "objective": objective_value,
                }
            )

        optimizer.set_callback(callback)

        # Simulate optimization
        def objective(values):
            return values[0] ** 2

        optimizer.set_objective(objective)

        for i, x in enumerate([5.0, 3.0, 1.0]):
            optimizer.step([x], iteration=i)

        assert len(callback_data) == 3
        assert callback_data[0]["values"] == [5.0]
        assert callback_data[-1]["values"] == [1.0]


class TestParameterSensitivity:
    """Test parameter sensitivity analysis."""

    def test_local_sensitivity(self):
        """Test local sensitivity analysis."""
        params = ParameterSet()
        params.add("k", value=1.0)
        params.add("b", value=0.0)

        # Model: y = k*x + b
        def model(param_values, x):
            k, b = param_values
            return k * x + b

        # Compute sensitivity at x=2
        x_test = 2.0
        base_values = [1.0, 0.0]

        # Sensitivity to k: dy/dk = x = 2
        # Sensitivity to b: dy/db = 1

        sensitivities = []
        delta = 1e-6

        for i in range(2):
            values_plus = base_values.copy()
            values_plus[i] += delta

            y_base = model(base_values, x_test)
            y_plus = model(values_plus, x_test)

            sensitivity = (y_plus - y_base) / delta
            sensitivities.append(sensitivity)

        assert np.allclose(sensitivities[0], 2.0, rtol=1e-5)  # dk
        assert np.allclose(sensitivities[1], 1.0, rtol=1e-5)  # db

    def test_global_sensitivity(self):
        """Test global sensitivity analysis (variance-based)."""
        params = ParameterSet()
        params.add("a", value=1.0, bounds=(0.5, 1.5))
        params.add("b", value=2.0, bounds=(1.5, 2.5))

        # Model with interaction: y = a*b + a^2
        def model(param_values):
            a, b = param_values
            return a * b + a**2

        # Monte Carlo sensitivity analysis
        n_samples = 1000
        np.random.seed(42)

        # Generate samples
        a_samples = np.random.uniform(0.5, 1.5, n_samples)
        b_samples = np.random.uniform(1.5, 2.5, n_samples)

        # Compute outputs
        outputs = []
        for a, b in zip(a_samples, b_samples):
            outputs.append(model([a, b]))

        outputs = np.array(outputs)

        # Compute variance
        total_variance = np.var(outputs)

        # First-order sensitivity for 'a'
        # Fix b, vary a
        b_fixed = 2.0
        outputs_a = []
        for a in a_samples:
            outputs_a.append(model([a, b_fixed]))

        variance_a = np.var(outputs_a)
        sensitivity_a = variance_a / total_variance

        assert 0 <= sensitivity_a <= 1

    def test_parameter_identifiability(self):
        """Test parameter identifiability analysis."""
        params = ParameterSet()
        params.add("k1", value=1.0)
        params.add("k2", value=2.0)

        # Model where k1 and k2 are not independently identifiable
        # y = (k1 * k2) * x, only the product matters
        def model(param_values, x):
            k1, k2 = param_values
            return (k1 * k2) * x

        # Generate synthetic data
        x_data = np.linspace(0, 10, 20)
        true_product = 2.0
        y_data = true_product * x_data

        # Fisher Information Matrix approximation
        n_params = 2
        fim = np.zeros((n_params, n_params))

        delta = 1e-6
        base_values = [1.0, 2.0]

        for i in range(n_params):
            for j in range(n_params):
                # Compute derivatives
                values_i = base_values.copy()
                values_i[i] += delta

                values_j = base_values.copy()
                values_j[j] += delta

                dy_di = (model(values_i, x_data) - model(base_values, x_data)) / delta
                dy_dj = (model(values_j, x_data) - model(base_values, x_data)) / delta

                fim[i, j] = np.sum(dy_di * dy_dj)

        # Check condition number (high = poor identifiability)
        condition_number = np.linalg.cond(fim)
        assert condition_number > 100  # Indicates poor identifiability

>>>>>>> e9235f0f
from unittest.mock import Mock, patch

import numpy as np
import pytest

from rheojax.core.jax_config import safe_import_jax
from rheojax.core.parameters import (
    Parameter,
    ParameterConstraint,
    ParameterOptimizer,
    ParameterSet,
    SharedParameterSet,
)

# Safe JAX import (enforces float64)
jax, jnp = safe_import_jax()


class TestParameterConstraints:
    """Test parameter constraint system."""

    def test_bounds_constraint(self):
        """Test bounds constraints on parameters."""
        constraint = ParameterConstraint(type="bounds", min_value=0.0, max_value=100.0)

        # Valid values
        assert constraint.validate(50.0) == True
        assert constraint.validate(0.0) == True
        assert constraint.validate(100.0) == True

        # Invalid values
        assert constraint.validate(-1.0) == False
        assert constraint.validate(101.0) == False

    def test_positive_constraint(self):
        """Test positive value constraint."""
        constraint = ParameterConstraint(type="positive")

        assert constraint.validate(1.0) == True
        assert constraint.validate(0.1) == True
        assert constraint.validate(0.0) == False
        assert constraint.validate(-1.0) == False

    def test_integer_constraint(self):
        """Test integer value constraint."""
        constraint = ParameterConstraint(type="integer")

        assert constraint.validate(5) == True
        assert constraint.validate(5.0) == True  # Whole number float
        assert constraint.validate(5.5) == False
        assert constraint.validate(5.1) == False

    def test_fixed_constraint(self):
        """Test fixed parameter constraint."""
        constraint = ParameterConstraint(type="fixed", value=10.0)

        assert constraint.validate(10.0) == True
        assert constraint.validate(9.99) == False
        assert constraint.validate(10.01) == False

    def test_relative_constraint(self):
        """Test relative constraints between parameters."""
        # Parameter A must be less than parameter B
        constraint = ParameterConstraint(
            type="relative", relation="less_than", other_param="param_b"
        )

        # Need context with both parameters
        context = {"param_a": 5.0, "param_b": 10.0}
        assert constraint.validate(5.0, context=context) == True

        context = {"param_a": 15.0, "param_b": 10.0}
        assert constraint.validate(15.0, context=context) == False

    def test_custom_constraint(self):
        """Test custom constraint function."""

        def custom_validator(value):
            # Value must be even
            return value % 2 == 0

        constraint = ParameterConstraint(type="custom", validator=custom_validator)

        assert constraint.validate(4) == True
        assert constraint.validate(5) == False

    def test_multiple_constraints(self):
        """Test applying multiple constraints."""
        param = Parameter(
            name="test",
            value=5.0,
            constraints=[
                ParameterConstraint(type="positive"),
                ParameterConstraint(type="bounds", min_value=0, max_value=10),
                ParameterConstraint(type="integer"),
            ],
        )

        # Valid value
        assert param.validate(5.0) == True

        # Invalid values
        assert param.validate(-1.0) == False  # Not positive
        assert param.validate(11.0) == False  # Out of bounds
        assert param.validate(5.5) == False  # Not integer


class TestSharedParameters:
    """Test shared parameter management across models."""

    def test_create_shared_parameter_set(self):
        """Test creating shared parameters."""
        shared = SharedParameterSet()

        # Add shared parameters
        shared.add_shared("temperature", value=25.0, units="C")
        shared.add_shared("pressure", value=101.3, units="kPa")

        assert "temperature" in shared
        assert "pressure" in shared

    def test_link_models_to_shared_parameters(self):
        """Test linking models to shared parameters."""
        shared = SharedParameterSet()
        shared.add_shared("G", value=100.0, units="Pa")

        # Create mock models
        model1 = Mock()
        model1.name = "model1"
        model1.parameters = ParameterSet()

        model2 = Mock()
        model2.name = "model2"
        model2.parameters = ParameterSet()

        # Link models to shared parameter
        shared.link_model(model1, "G")
        shared.link_model(model2, "G")

        # Both models should reference the same parameter
        assert shared.get_linked_models("G") == [model1, model2]

    def test_update_shared_parameter(self):
        """Test updating shared parameters propagates to all models."""
        shared = SharedParameterSet()
        shared.add_shared("alpha", value=1.0)

        # Create and link models
        model1_params = ParameterSet()
        model2_params = ParameterSet()

        shared.link_parameter_set(model1_params, "alpha")
        shared.link_parameter_set(model2_params, "alpha")

        # Update shared parameter
        shared.set_value("alpha", 2.0)

        # Check propagation
        assert shared.get_value("alpha") == 2.0
        # In real implementation, linked models would also update

    def test_shared_parameter_constraints(self):
        """Test constraints on shared parameters."""
        shared = SharedParameterSet()

        # Add shared parameter with constraints
        shared.add_shared(
            "ratio",
            value=0.5,
            constraints=[ParameterConstraint(type="bounds", min_value=0, max_value=1)],
        )

        # Valid update
        shared.set_value("ratio", 0.7)
        assert shared.get_value("ratio") == 0.7

        # Invalid update should raise
        with pytest.raises(ValueError, match="violates constraints"):
            shared.set_value("ratio", 1.5)

    def test_shared_parameter_groups(self):
        """Test grouping related shared parameters."""
        shared = SharedParameterSet()

        # Create parameter groups
        shared.create_group("viscoelastic", ["G", "eta", "tau"])
        shared.create_group("thermal", ["T", "alpha_T"])

        # Add parameters to groups
        shared.add_shared("G", value=100.0, group="viscoelastic")
        shared.add_shared("eta", value=1000.0, group="viscoelastic")
        shared.add_shared("T", value=25.0, group="thermal")

        # Get parameters by group
        ve_params = shared.get_group("viscoelastic")
        assert "G" in ve_params
        assert "eta" in ve_params
        assert "T" not in ve_params


class TestParameterOptimizer:
    """Test parameter optimization utilities."""

    def test_optimizer_setup(self):
        """Test setting up parameter optimizer."""
        params = ParameterSet()
        params.add("a", value=1.0, bounds=(0, 10))
        params.add("b", value=2.0, bounds=(0, 20))

        optimizer = ParameterOptimizer(params)

        # Check initial state
        assert optimizer.n_parameters == 2
        assert np.array_equal(optimizer.get_values(), [1.0, 2.0])
        assert optimizer.get_bounds() == [(0, 10), (0, 20)]

    def test_optimizer_objective_function(self):
        """Test defining objective function for optimization."""
        params = ParameterSet()
        params.add("x", value=0.0)
        params.add("y", value=0.0)

        optimizer = ParameterOptimizer(params)

        # Define objective (minimize x^2 + y^2)
        def objective(values):
            x, y = values
            return x**2 + y**2

        optimizer.set_objective(objective)

        # Evaluate objective
        result = optimizer.evaluate([3.0, 4.0])
        assert result == 25.0

    def test_optimizer_with_jax(self):
        """Test optimizer with JAX arrays."""
        params = ParameterSet()
        params.add("theta", value=0.0, bounds=(-np.pi, np.pi))

        optimizer = ParameterOptimizer(params, use_jax=True)

        # Define JAX objective
        def objective(values):
            theta = values[0]
            return jnp.sin(theta) ** 2

        optimizer.set_objective(objective)

        # Test with JAX array
        result = optimizer.evaluate(jnp.array([jnp.pi / 2]))
        assert float(result) == 1.0

    def test_optimizer_gradient(self):
        """Test gradient computation for optimization."""
        params = ParameterSet()
        params.add("x", value=1.0)

        optimizer = ParameterOptimizer(params, use_jax=True)

        # Define differentiable objective
        def objective(values):
            x = values[0]
            return x**3 - 2 * x + 1

        optimizer.set_objective(objective)

        # Compute gradient at x=2
        # f'(x) = 3x^2 - 2, so f'(2) = 10
        gradient = optimizer.compute_gradient([2.0])
        assert float(gradient[0]) == 10.0

    def test_optimizer_constraints(self):
        """Test optimization with constraints."""
        params = ParameterSet()
        params.add("x", value=1.0, bounds=(0, 5))
        params.add("y", value=1.0, bounds=(0, 5))

        optimizer = ParameterOptimizer(params)

        # Add constraint: x + y <= 6
        def constraint_fn(values):
            x, y = values
            return 6 - (x + y)  # >= 0 for valid

        optimizer.add_constraint(constraint_fn)

        # Check constraint validation
        assert optimizer.validate_constraints([2.0, 3.0]) == True
        assert optimizer.validate_constraints([4.0, 3.0]) == False

    def test_optimizer_history(self):
        """Test optimization history tracking."""
        params = ParameterSet()
        params.add("x", value=5.0)

        optimizer = ParameterOptimizer(params, track_history=True)

        def objective(values):
            return (values[0] - 2) ** 2

        optimizer.set_objective(objective)

        # Simulate optimization steps
        optimizer.step([5.0])
        optimizer.step([4.0])
        optimizer.step([3.0])
        optimizer.step([2.0])

        history = optimizer.get_history()

        assert len(history) == 4
        assert history[-1]["values"] == [2.0]
        assert history[-1]["objective"] == 0.0

    def test_optimizer_callback(self):
        """Test optimization callbacks."""
        params = ParameterSet()
        params.add("x", value=0.0)

        optimizer = ParameterOptimizer(params)

        # Track callback calls
        callback_data = []

        def callback(iteration, values, objective_value):
            callback_data.append(
                {
                    "iteration": iteration,
                    "values": values.copy(),
                    "objective": objective_value,
                }
            )

        optimizer.set_callback(callback)

        # Simulate optimization
        def objective(values):
            return values[0] ** 2

        optimizer.set_objective(objective)

        for i, x in enumerate([5.0, 3.0, 1.0]):
            optimizer.step([x], iteration=i)

        assert len(callback_data) == 3
        assert callback_data[0]["values"] == [5.0]
        assert callback_data[-1]["values"] == [1.0]


class TestParameterSensitivity:
    """Test parameter sensitivity analysis."""

    def test_local_sensitivity(self):
        """Test local sensitivity analysis."""
        params = ParameterSet()
        params.add("k", value=1.0)
        params.add("b", value=0.0)

        # Model: y = k*x + b
        def model(param_values, x):
            k, b = param_values
            return k * x + b

        # Compute sensitivity at x=2
        x_test = 2.0
        base_values = [1.0, 0.0]

        # Sensitivity to k: dy/dk = x = 2
        # Sensitivity to b: dy/db = 1

        sensitivities = []
        delta = 1e-6

        for i in range(2):
            values_plus = base_values.copy()
            values_plus[i] += delta

            y_base = model(base_values, x_test)
            y_plus = model(values_plus, x_test)

            sensitivity = (y_plus - y_base) / delta
            sensitivities.append(sensitivity)

        assert np.allclose(sensitivities[0], 2.0, rtol=1e-5)  # dk
        assert np.allclose(sensitivities[1], 1.0, rtol=1e-5)  # db

    def test_global_sensitivity(self):
        """Test global sensitivity analysis (variance-based)."""
        params = ParameterSet()
        params.add("a", value=1.0, bounds=(0.5, 1.5))
        params.add("b", value=2.0, bounds=(1.5, 2.5))

        # Model with interaction: y = a*b + a^2
        def model(param_values):
            a, b = param_values
            return a * b + a**2

        # Monte Carlo sensitivity analysis
        n_samples = 1000
        np.random.seed(42)

        # Generate samples
        a_samples = np.random.uniform(0.5, 1.5, n_samples)
        b_samples = np.random.uniform(1.5, 2.5, n_samples)

        # Compute outputs
        outputs = []
        for a, b in zip(a_samples, b_samples):
            outputs.append(model([a, b]))

        outputs = np.array(outputs)

        # Compute variance
        total_variance = np.var(outputs)

        # First-order sensitivity for 'a'
        # Fix b, vary a
        b_fixed = 2.0
        outputs_a = []
        for a in a_samples:
            outputs_a.append(model([a, b_fixed]))

        variance_a = np.var(outputs_a)
        sensitivity_a = variance_a / total_variance

        assert 0 <= sensitivity_a <= 1

    def test_parameter_identifiability(self):
        """Test parameter identifiability analysis."""
        params = ParameterSet()
        params.add("k1", value=1.0)
        params.add("k2", value=2.0)

        # Model where k1 and k2 are not independently identifiable
        # y = (k1 * k2) * x, only the product matters
        def model(param_values, x):
            k1, k2 = param_values
            return (k1 * k2) * x

        # Generate synthetic data
        x_data = np.linspace(0, 10, 20)
        true_product = 2.0
        y_data = true_product * x_data

        # Fisher Information Matrix approximation
        n_params = 2
        fim = np.zeros((n_params, n_params))

        delta = 1e-6
        base_values = [1.0, 2.0]

        for i in range(n_params):
            for j in range(n_params):
                # Compute derivatives
                values_i = base_values.copy()
                values_i[i] += delta

                values_j = base_values.copy()
                values_j[j] += delta

                dy_di = (model(values_i, x_data) - model(base_values, x_data)) / delta
                dy_dj = (model(values_j, x_data) - model(base_values, x_data)) / delta

                fim[i, j] = np.sum(dy_di * dy_dj)

        # Check condition number (high = poor identifiability)
        condition_number = np.linalg.cond(fim)
        assert condition_number > 100  # Indicates poor identifiability<|MERGE_RESOLUTION|>--- conflicted
+++ resolved
@@ -4,8 +4,6 @@
 and optimization support for models and transforms.
 """
 
-<<<<<<< HEAD
-=======
 
 from unittest.mock import Mock, patch
 
@@ -477,7 +475,6 @@
         condition_number = np.linalg.cond(fim)
         assert condition_number > 100  # Indicates poor identifiability
 
->>>>>>> e9235f0f
 from unittest.mock import Mock, patch
 
 import numpy as np
