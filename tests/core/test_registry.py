--- conflicted
+++ resolved
@@ -4,8 +4,6 @@
 validate, and manage models and transforms as plugins.
 """
 
-<<<<<<< HEAD
-=======
 
 from unittest.mock import Mock, patch
 
@@ -622,7 +620,6 @@
         model = registry.get("model", plugin_type=PluginType.MODEL)
         assert model is ModelV2
 
->>>>>>> e9235f0f
 from unittest.mock import Mock, patch
 
 import pytest
