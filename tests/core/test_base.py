"""Tests for base model and transform classes.

This test suite ensures that BaseModel and BaseTransform provide
consistent interfaces with JAX support and proper parameter management.
"""

from abc import ABC, abstractmethod
<<<<<<< HEAD
=======

from unittest.mock import Mock, patch

import numpy as np
import pytest

from rheojax.core.base import BaseModel, BaseTransform, Parameter, ParameterSet


from rheojax.core.jax_config import safe_import_jax

# Safe JAX import (enforces float64)
jax, jnp = safe_import_jax()


class TestParameterClass:
    """Test Parameter class for parameter management."""

    def test_create_parameter(self):
        """Test creating a parameter."""
        param = Parameter(
            name="modulus",
            value=100.0,
            bounds=(0.0, 1e6),
            units="Pa",
            description="Storage modulus",
        )

        assert param.name == "modulus"
        assert param.value == 100.0
        assert param.bounds == (0.0, 1e6)
        assert param.units == "Pa"
        assert param.description == "Storage modulus"

    def test_parameter_validation(self):
        """Test parameter value validation."""
        param = Parameter(name="test", value=50.0, bounds=(0.0, 100.0))

        # Valid value
        param.value = 75.0
        assert param.value == 75.0

        # Invalid value (out of bounds)
        with pytest.raises(ValueError, match="out of bounds"):
            param.value = 150.0

    def test_parameter_without_bounds(self):
        """Test parameter without bounds."""
        param = Parameter(name="test", value=1000.0)

        # Should accept any value
        param.value = -500.0
        assert param.value == -500.0

        param.value = 1e10
        assert param.value == 1e10

    def test_parameter_to_dict(self):
        """Test parameter serialization to dict."""
        param = Parameter(name="test", value=100.0, bounds=(0.0, 200.0), units="Pa")

        param_dict: dict = param.to_dict()

        assert param_dict["name"] == "test"
        assert param_dict["value"] == 100.0
        assert param_dict["bounds"] == (0.0, 200.0)
        assert param_dict["units"] == "Pa"

    def test_parameter_from_dict(self):
        """Test parameter creation from dict."""
        param_dict: dict = {
            "name": "test",
            "value": 50.0,
            "bounds": [0.0, 100.0],
            "units": "Pa",
        }

        param = Parameter.from_dict(param_dict)

        assert param.name == "test"
        assert param.value == 50.0
        assert param.bounds == (0.0, 100.0)
        assert param.units == "Pa"


class TestParameterSet:
    """Test ParameterSet for managing multiple parameters."""

    def test_create_empty_parameter_set(self):
        """Test creating an empty parameter set."""
        params = ParameterSet()

        assert len(params) == 0
        assert params.to_dict() == {}

    def test_add_parameters(self):
        """Test adding parameters to set."""
        params = ParameterSet()

        params.add("G", value=100.0, bounds=(0, 1e6), units="Pa")
        params.add("eta", value=1000.0, bounds=(0, 1e9), units="Pa.s")

        assert len(params) == 2
        assert "G" in params
        assert "eta" in params

    def test_get_parameter(self):
        """Test retrieving parameters."""
        params = ParameterSet()
        params.add("test", value=50.0)

        param = params.get("test")
        assert param.value == 50.0

        # Non-existent parameter
        assert params.get("nonexistent") is None

    def test_set_parameter_value(self):
        """Test setting parameter values."""
        params = ParameterSet()
        params.add("test", value=50.0, bounds=(0, 100))

        params.set_value("test", 75.0)
        assert params.get("test").value == 75.0

        # Invalid value
        with pytest.raises(ValueError):
            params.set_value("test", 150.0)

    def test_get_values_array(self):
        """Test getting parameter values as array."""
        params = ParameterSet()
        params.add("a", value=1.0)
        params.add("b", value=2.0)
        params.add("c", value=3.0)

        values = params.get_values()

        assert np.array_equal(values, [1.0, 2.0, 3.0])

    def test_set_values_array(self):
        """Test setting parameter values from array."""
        params = ParameterSet()
        params.add("a", value=0.0)
        params.add("b", value=0.0)
        params.add("c", value=0.0)

        params.set_values([1.0, 2.0, 3.0])

        assert params.get("a").value == 1.0
        assert params.get("b").value == 2.0
        assert params.get("c").value == 3.0

    def test_get_bounds(self):
        """Test getting parameter bounds."""
        params = ParameterSet()
        params.add("a", value=1.0, bounds=(0, 10))
        params.add("b", value=2.0, bounds=(0, 20))

        bounds = params.get_bounds()

        assert bounds[0] == (0, 10)
        assert bounds[1] == (0, 20)

    def test_parameter_set_to_dict(self):
        """Test serializing parameter set."""
        params = ParameterSet()
        params.add("G", value=100.0, units="Pa")
        params.add("eta", value=1000.0, units="Pa.s")

        params_dict: dict = params.to_dict()

        assert "G" in params_dict
        assert "eta" in params_dict
        assert params_dict["G"]["value"] == 100.0
        assert params_dict["eta"]["value"] == 1000.0

    def test_parameter_set_from_dict(self):
        """Test creating parameter set from dict."""
        params_dict: dict = {
            "G": {"value": 100.0, "units": "Pa"},
            "eta": {"value": 1000.0, "units": "Pa.s"},
        }

        params = ParameterSet.from_dict(params_dict)

        assert len(params) == 2
        assert params.get("G").value == 100.0
        assert params.get("eta").value == 1000.0


class TestBaseModel:
    """Test BaseModel abstract class."""

    def test_base_model_interface(self):
        """Test that BaseModel defines required interface."""

        # Create a concrete implementation
        class ConcreteModel(BaseModel):
            def _fit(self, X, y, **kwargs):
                self.fitted_ = True
                return self

            def _predict(self, X):
                return X * 2

            def get_params(self, deep=True):
                return {"param1": 1}

            def set_params(self, **params):
                return self

        model = ConcreteModel()

        # Test that interface methods exist
        assert hasattr(model, "fit")
        assert hasattr(model, "predict")
        assert hasattr(model, "get_params")
        assert hasattr(model, "set_params")

    def test_model_fit_with_numpy(self):
        """Test model fitting with numpy arrays."""

        class TestModel(BaseModel):
            def _fit(self, X, y, **kwargs):
                self.coef_ = np.mean(y) / np.mean(X)
                return self

            def _predict(self, X):
                return X * self.coef_

        model = TestModel()
        X = np.array([1, 2, 3, 4, 5])
        y = np.array([2, 4, 6, 8, 10])

        model.fit(X, y)

        assert hasattr(model, "coef_")
        assert model.coef_ == 2.0

    def test_model_fit_with_jax(self):
        """Test model fitting with JAX arrays."""

        class TestModel(BaseModel):
            def _fit(self, X, y, **kwargs):
                self.coef_ = jnp.mean(y) / jnp.mean(X)
                return self

            def _predict(self, X):
                return X * self.coef_

        model = TestModel()
        X = jnp.array([1, 2, 3, 4, 5])
        y = jnp.array([2, 4, 6, 8, 10])

        model.fit(X, y)

        assert hasattr(model, "coef_")
        assert float(model.coef_) == 2.0

    def test_model_predict(self):
        """Test model prediction."""

        class TestModel(BaseModel):
            def _fit(self, X, y, **kwargs):
                self.coef_ = 2.0
                return self

            def _predict(self, X):
                return X * self.coef_

        model = TestModel()
        model.fit(np.array([1]), np.array([2]))

        X_test = np.array([1, 2, 3])
        predictions = model.predict(X_test)

        assert np.array_equal(predictions, [2, 4, 6])

    def test_model_parameters(self):
        """Test model parameter management."""

        class TestModel(BaseModel):
            def __init__(self):
                super().__init__()
                self.parameters = ParameterSet()
                self.parameters.add("alpha", value=1.0, bounds=(0, 10))
                self.parameters.add("beta", value=2.0, bounds=(0, 20))

            def _fit(self, X, y, **kwargs):
                return self

            def _predict(self, X):
                alpha = self.parameters.get("alpha").value
                beta = self.parameters.get("beta").value
                return X * alpha + beta

        model = TestModel()

        # Test getting parameters
        params = model.get_params()
        assert "alpha" in params
        assert "beta" in params

        # Test setting parameters
        model.set_params(alpha=5.0, beta=10.0)
        assert model.parameters.get("alpha").value == 5.0
        assert model.parameters.get("beta").value == 10.0

    def test_model_serialization(self):
        """Test model serialization."""

        class TestModel(BaseModel):
            def __init__(self):
                super().__init__()
                self.fitted_ = False

            def _fit(self, X, y, **kwargs):
                self.fitted_ = True
                self.coef_ = 2.0
                return self

            def _predict(self, X):
                return X * self.coef_

            def to_dict(self) -> dict:
                return {"fitted": self.fitted_, "coef": getattr(self, "coef_", None)}

            @classmethod
            def from_dict(cls, data: dict):
                model = cls()
                model.fitted_ = data["fitted"]
                if data["coef"] is not None:
                    model.coef_ = data["coef"]
                return model

        # Create and fit model
        model = TestModel()
        model.fit(np.array([1]), np.array([2]))

        # Serialize
        model_dict: dict = model.to_dict()

        # Deserialize
        restored = TestModel.from_dict(model_dict)

        assert restored.fitted_ == True
        assert restored.coef_ == 2.0

    def test_model_sklearn_compatibility(self):
        """Test scikit-learn style interface."""

        class TestModel(BaseModel):
            def _fit(self, X, y, **kwargs):
                self.fitted_ = True
                return self

            def _predict(self, X):
                return np.ones_like(X)

            def score(self, X, y):
                """Compute R² score."""
                predictions = self.predict(X)
                ss_res = np.sum((y - predictions) ** 2)
                ss_tot = np.sum((y - np.mean(y)) ** 2)
                if ss_tot == 0:
                    return 1.0 if ss_res == 0 else 0.0
                return 1 - (ss_res / ss_tot)

        model = TestModel()

        # Test fit returns self (for chaining)
        result = model.fit(np.array([1]), np.array([1]))
        assert result is model

        # Test score method
        X = np.array([1, 2, 3])
        y = np.array([1, 1, 1])
        score = model.score(X, y)
        assert score == 1.0  # Perfect score for constant prediction


class TestBaseTransform:
    """Test BaseTransform abstract class."""

    def test_base_transform_interface(self):
        """Test that BaseTransform defines required interface."""

        class ConcreteTransform(BaseTransform):
            def _transform(self, data):
                return data * 2

            def _inverse_transform(self, data):
                return data / 2

        transform = ConcreteTransform()

        # Test that interface methods exist
        assert hasattr(transform, "transform")
        assert hasattr(transform, "inverse_transform")
        assert hasattr(transform, "fit_transform")

    def test_transform_with_numpy(self):
        """Test transform with numpy arrays."""

        class TestTransform(BaseTransform):
            def _transform(self, data):
                return np.log(data)

            def _inverse_transform(self, data):
                return np.exp(data)

        transform = TestTransform()
        data = np.array([1, 2, 3, 4, 5])

        transformed = transform.transform(data)
        assert np.allclose(transformed, np.log(data))

        restored = transform.inverse_transform(transformed)
        assert np.allclose(restored, data)

    def test_transform_with_jax(self):
        """Test transform with JAX arrays."""

        class TestTransform(BaseTransform):
            def _transform(self, data):
                return jnp.sqrt(data)

            def _inverse_transform(self, data):
                return data**2

        transform = TestTransform()
        data = jnp.array([1, 4, 9, 16, 25])

        transformed = transform.transform(data)
        assert jnp.allclose(transformed, jnp.sqrt(data))

        restored = transform.inverse_transform(transformed)
        assert jnp.allclose(restored, data)

    def test_fit_transform(self):
        """Test fit_transform method."""

        class TestTransform(BaseTransform):
            def fit(self, data):
                """Learn parameters from data."""
                self.mean_ = np.mean(data)
                self.std_ = np.std(data)
                return self

            def _transform(self, data):
                return (data - self.mean_) / self.std_

        transform = TestTransform()
        data = np.array([1, 2, 3, 4, 5])

        # fit_transform should fit then transform
        transformed = transform.fit_transform(data)

        assert hasattr(transform, "mean_")
        assert hasattr(transform, "std_")
        assert np.allclose(np.mean(transformed), 0.0, atol=1e-10)
        assert np.allclose(np.std(transformed), 1.0)

    def test_transform_parameters(self):
        """Test transform with parameters."""

        class TestTransform(BaseTransform):
            def __init__(self, scale=1.0, offset=0.0):
                super().__init__()
                self.scale = scale
                self.offset = offset

            def _transform(self, data):
                return data * self.scale + self.offset

            def _inverse_transform(self, data):
                return (data - self.offset) / self.scale

        transform = TestTransform(scale=2.0, offset=10.0)
        data = np.array([1, 2, 3])

        transformed = transform.transform(data)
        assert np.array_equal(transformed, [12, 14, 16])

        restored = transform.inverse_transform(transformed)
        assert np.allclose(restored, data)

    def test_transform_validation(self):
        """Test transform input validation."""

        class TestTransform(BaseTransform):
            def _transform(self, data):
                if np.any(data < 0):
                    raise ValueError("Data must be non-negative")
                return np.sqrt(data)

        transform = TestTransform()

        # Valid data
        valid_data = np.array([1, 4, 9])
        result = transform.transform(valid_data)
        assert result is not None

        # Invalid data
        invalid_data = np.array([1, -1, 4])
        with pytest.raises(ValueError, match="must be non-negative"):
            transform.transform(invalid_data)

    def test_transform_chaining(self):
        """Test chaining multiple transforms."""

        class LogTransform(BaseTransform):
            def _transform(self, data):
                return np.log(data)

            def _inverse_transform(self, data):
                return np.exp(data)

        class StandardizeTransform(BaseTransform):
            def fit(self, data):
                self.mean_ = np.mean(data)
                self.std_ = np.std(data)
                return self

            def _transform(self, data):
                return (data - self.mean_) / self.std_

        # Create pipeline of transforms
        log_transform = LogTransform()
        standardize = StandardizeTransform()

        data = np.array([1, 10, 100])

        # Chain transforms
        logged = log_transform.transform(data)
        standardized = standardize.fit_transform(logged)

        assert standardized is not None
        assert np.allclose(np.mean(standardized), 0.0, atol=1e-10)


class TestJAXSupport:
    """Test JAX-specific functionality in base classes."""

    def test_jax_jit_compilation(self):
        """Test that methods can be JIT compiled."""
        import jax

        class TestModel(BaseModel):
            def _fit(self, X, y, **kwargs):
                return self

            def _predict(self, X):
                return jnp.sum(X**2)

        model = TestModel()

        # JIT compile the predict method
        jit_predict = jax.jit(model._predict)

        X = jnp.array([1.0, 2.0, 3.0])
        result = jit_predict(X)

        assert float(result) == 14.0

    def test_jax_grad_support(self):
        """Test that methods support automatic differentiation."""
        import jax

        class TestModel(BaseModel):
            def _fit(self, X, y, **kwargs):
                return self

            def _predict(self, X):
                return jnp.sum(X**2)

        model = TestModel()

        # Compute gradient
        grad_fn = jax.grad(model._predict)

        X = jnp.array([1.0, 2.0, 3.0])
        gradient = grad_fn(X)

        expected = 2 * X  # Gradient of x^2 is 2x
        assert jnp.allclose(gradient, expected)

    def test_jax_vmap_support(self):
        """Test that methods support vectorization."""
        import jax

        class TestTransform(BaseTransform):
            def _transform(self, data):
                return jnp.exp(data)

        transform = TestTransform()

        # Vectorize over batch dimension
        vmap_transform = jax.vmap(transform._transform)

        # Batch of data
        batch = jnp.array([[1.0, 2.0], [3.0, 4.0], [5.0, 6.0]])
        result = vmap_transform(batch)

        expected = jnp.exp(batch)
        assert jnp.allclose(result, expected)
>>>>>>> e9235f0f
from unittest.mock import Mock, patch

import numpy as np
import pytest

from rheojax.core.base import BaseModel, BaseTransform, Parameter, ParameterSet
from rheojax.core.jax_config import safe_import_jax

# Safe JAX import (enforces float64)
jax, jnp = safe_import_jax()


class TestParameterClass:
    """Test Parameter class for parameter management."""

    def test_create_parameter(self):
        """Test creating a parameter."""
        param = Parameter(
            name="modulus",
            value=100.0,
            bounds=(0.0, 1e6),
            units="Pa",
            description="Storage modulus",
        )

        assert param.name == "modulus"
        assert param.value == 100.0
        assert param.bounds == (0.0, 1e6)
        assert param.units == "Pa"
        assert param.description == "Storage modulus"

    def test_parameter_validation(self):
        """Test parameter value validation."""
        param = Parameter(name="test", value=50.0, bounds=(0.0, 100.0))

        # Valid value
        param.value = 75.0
        assert param.value == 75.0

        # Invalid value (out of bounds)
        with pytest.raises(ValueError, match="out of bounds"):
            param.value = 150.0

    def test_parameter_without_bounds(self):
        """Test parameter without bounds."""
        param = Parameter(name="test", value=1000.0)

        # Should accept any value
        param.value = -500.0
        assert param.value == -500.0

        param.value = 1e10
        assert param.value == 1e10

    def test_parameter_to_dict(self):
        """Test parameter serialization to dict."""
        param = Parameter(name="test", value=100.0, bounds=(0.0, 200.0), units="Pa")

        param_dict = param.to_dict()

        assert param_dict["name"] == "test"
        assert param_dict["value"] == 100.0
        assert param_dict["bounds"] == (0.0, 200.0)
        assert param_dict["units"] == "Pa"

    def test_parameter_from_dict(self):
        """Test parameter creation from dict."""
        param_dict = {
            "name": "test",
            "value": 50.0,
            "bounds": [0.0, 100.0],
            "units": "Pa",
        }

        param = Parameter.from_dict(param_dict)

        assert param.name == "test"
        assert param.value == 50.0
        assert param.bounds == (0.0, 100.0)
        assert param.units == "Pa"


class TestParameterSet:
    """Test ParameterSet for managing multiple parameters."""

    def test_create_empty_parameter_set(self):
        """Test creating an empty parameter set."""
        params = ParameterSet()

        assert len(params) == 0
        assert params.to_dict() == {}

    def test_add_parameters(self):
        """Test adding parameters to set."""
        params = ParameterSet()

        params.add("G", value=100.0, bounds=(0, 1e6), units="Pa")
        params.add("eta", value=1000.0, bounds=(0, 1e9), units="Pa.s")

        assert len(params) == 2
        assert "G" in params
        assert "eta" in params

    def test_get_parameter(self):
        """Test retrieving parameters."""
        params = ParameterSet()
        params.add("test", value=50.0)

        param = params.get("test")
        assert param.value == 50.0

        # Non-existent parameter
        assert params.get("nonexistent") is None

    def test_set_parameter_value(self):
        """Test setting parameter values."""
        params = ParameterSet()
        params.add("test", value=50.0, bounds=(0, 100))

        params.set_value("test", 75.0)
        assert params.get("test").value == 75.0

        # Invalid value
        with pytest.raises(ValueError):
            params.set_value("test", 150.0)

    def test_get_values_array(self):
        """Test getting parameter values as array."""
        params = ParameterSet()
        params.add("a", value=1.0)
        params.add("b", value=2.0)
        params.add("c", value=3.0)

        values = params.get_values()

        assert np.array_equal(values, [1.0, 2.0, 3.0])

    def test_set_values_array(self):
        """Test setting parameter values from array."""
        params = ParameterSet()
        params.add("a", value=0.0)
        params.add("b", value=0.0)
        params.add("c", value=0.0)

        params.set_values([1.0, 2.0, 3.0])

        assert params.get("a").value == 1.0
        assert params.get("b").value == 2.0
        assert params.get("c").value == 3.0

    def test_get_bounds(self):
        """Test getting parameter bounds."""
        params = ParameterSet()
        params.add("a", value=1.0, bounds=(0, 10))
        params.add("b", value=2.0, bounds=(0, 20))

        bounds = params.get_bounds()

        assert bounds[0] == (0, 10)
        assert bounds[1] == (0, 20)

    def test_parameter_set_to_dict(self):
        """Test serializing parameter set."""
        params = ParameterSet()
        params.add("G", value=100.0, units="Pa")
        params.add("eta", value=1000.0, units="Pa.s")

        params_dict = params.to_dict()

        assert "G" in params_dict
        assert "eta" in params_dict
        assert params_dict["G"]["value"] == 100.0
        assert params_dict["eta"]["value"] == 1000.0

    def test_parameter_set_from_dict(self):
        """Test creating parameter set from dict."""
        params_dict = {
            "G": {"value": 100.0, "units": "Pa"},
            "eta": {"value": 1000.0, "units": "Pa.s"},
        }

        params = ParameterSet.from_dict(params_dict)

        assert len(params) == 2
        assert params.get("G").value == 100.0
        assert params.get("eta").value == 1000.0


class TestBaseModel:
    """Test BaseModel abstract class."""

    def test_base_model_interface(self):
        """Test that BaseModel defines required interface."""

        # Create a concrete implementation
        class ConcreteModel(BaseModel):
            def _fit(self, X, y, **kwargs):
                self.fitted_ = True
                return self

            def _predict(self, X):
                return X * 2

            def get_params(self, deep=True):
                return {"param1": 1}

            def set_params(self, **params):
                return self

        model = ConcreteModel()

        # Test that interface methods exist
        assert hasattr(model, "fit")
        assert hasattr(model, "predict")
        assert hasattr(model, "get_params")
        assert hasattr(model, "set_params")

    def test_model_fit_with_numpy(self):
        """Test model fitting with numpy arrays."""

        class TestModel(BaseModel):
            def _fit(self, X, y, **kwargs):
                self.coef_ = np.mean(y) / np.mean(X)
                return self

            def _predict(self, X):
                return X * self.coef_

        model = TestModel()
        X = np.array([1, 2, 3, 4, 5])
        y = np.array([2, 4, 6, 8, 10])

        model.fit(X, y)

        assert hasattr(model, "coef_")
        assert model.coef_ == 2.0

    def test_model_fit_with_jax(self):
        """Test model fitting with JAX arrays."""

        class TestModel(BaseModel):
            def _fit(self, X, y, **kwargs):
                self.coef_ = jnp.mean(y) / jnp.mean(X)
                return self

            def _predict(self, X):
                return X * self.coef_

        model = TestModel()
        X = jnp.array([1, 2, 3, 4, 5])
        y = jnp.array([2, 4, 6, 8, 10])

        model.fit(X, y)

        assert hasattr(model, "coef_")
        assert float(model.coef_) == 2.0

    def test_model_predict(self):
        """Test model prediction."""

        class TestModel(BaseModel):
            def _fit(self, X, y, **kwargs):
                self.coef_ = 2.0
                return self

            def _predict(self, X):
                return X * self.coef_

        model = TestModel()
        model.fit(np.array([1]), np.array([2]))

        X_test = np.array([1, 2, 3])
        predictions = model.predict(X_test)

        assert np.array_equal(predictions, [2, 4, 6])

    def test_model_parameters(self):
        """Test model parameter management."""

        class TestModel(BaseModel):
            def __init__(self):
                super().__init__()
                self.parameters = ParameterSet()
                self.parameters.add("alpha", value=1.0, bounds=(0, 10))
                self.parameters.add("beta", value=2.0, bounds=(0, 20))

            def _fit(self, X, y, **kwargs):
                return self

            def _predict(self, X):
                alpha = self.parameters.get("alpha").value
                beta = self.parameters.get("beta").value
                return X * alpha + beta

        model = TestModel()

        # Test getting parameters
        params = model.get_params()
        assert "alpha" in params
        assert "beta" in params

        # Test setting parameters
        model.set_params(alpha=5.0, beta=10.0)
        assert model.parameters.get("alpha").value == 5.0
        assert model.parameters.get("beta").value == 10.0

    def test_model_serialization(self):
        """Test model serialization."""

        class TestModel(BaseModel):
            def __init__(self):
                super().__init__()
                self.fitted_ = False

            def _fit(self, X, y, **kwargs):
                self.fitted_ = True
                self.coef_ = 2.0
                return self

            def _predict(self, X):
                return X * self.coef_

            def to_dict(self):
                return {"fitted": self.fitted_, "coef": getattr(self, "coef_", None)}

            @classmethod
            def from_dict(cls, data):
                model = cls()
                model.fitted_ = data["fitted"]
                if data["coef"] is not None:
                    model.coef_ = data["coef"]
                return model

        # Create and fit model
        model = TestModel()
        model.fit(np.array([1]), np.array([2]))

        # Serialize
        model_dict = model.to_dict()

        # Deserialize
        restored = TestModel.from_dict(model_dict)

        assert restored.fitted_ == True
        assert restored.coef_ == 2.0

    def test_model_sklearn_compatibility(self):
        """Test scikit-learn style interface."""

        class TestModel(BaseModel):
            def _fit(self, X, y, **kwargs):
                self.fitted_ = True
                return self

            def _predict(self, X):
                return np.ones_like(X)

            def score(self, X, y):
                """Compute R² score."""
                predictions = self.predict(X)
                ss_res = np.sum((y - predictions) ** 2)
                ss_tot = np.sum((y - np.mean(y)) ** 2)
                if ss_tot == 0:
                    return 1.0 if ss_res == 0 else 0.0
                return 1 - (ss_res / ss_tot)

        model = TestModel()

        # Test fit returns self (for chaining)
        result = model.fit(np.array([1]), np.array([1]))
        assert result is model

        # Test score method
        X = np.array([1, 2, 3])
        y = np.array([1, 1, 1])
        score = model.score(X, y)
        assert score == 1.0  # Perfect score for constant prediction


class TestBaseTransform:
    """Test BaseTransform abstract class."""

    def test_base_transform_interface(self):
        """Test that BaseTransform defines required interface."""

        class ConcreteTransform(BaseTransform):
            def _transform(self, data):
                return data * 2

            def _inverse_transform(self, data):
                return data / 2

        transform = ConcreteTransform()

        # Test that interface methods exist
        assert hasattr(transform, "transform")
        assert hasattr(transform, "inverse_transform")
        assert hasattr(transform, "fit_transform")

    def test_transform_with_numpy(self):
        """Test transform with numpy arrays."""

        class TestTransform(BaseTransform):
            def _transform(self, data):
                return np.log(data)

            def _inverse_transform(self, data):
                return np.exp(data)

        transform = TestTransform()
        data = np.array([1, 2, 3, 4, 5])

        transformed = transform.transform(data)
        assert np.allclose(transformed, np.log(data))

        restored = transform.inverse_transform(transformed)
        assert np.allclose(restored, data)

    def test_transform_with_jax(self):
        """Test transform with JAX arrays."""

        class TestTransform(BaseTransform):
            def _transform(self, data):
                return jnp.sqrt(data)

            def _inverse_transform(self, data):
                return data**2

        transform = TestTransform()
        data = jnp.array([1, 4, 9, 16, 25])

        transformed = transform.transform(data)
        assert jnp.allclose(transformed, jnp.sqrt(data))

        restored = transform.inverse_transform(transformed)
        assert jnp.allclose(restored, data)

    def test_fit_transform(self):
        """Test fit_transform method."""

        class TestTransform(BaseTransform):
            def fit(self, data):
                """Learn parameters from data."""
                self.mean_ = np.mean(data)
                self.std_ = np.std(data)
                return self

            def _transform(self, data):
                return (data - self.mean_) / self.std_

        transform = TestTransform()
        data = np.array([1, 2, 3, 4, 5])

        # fit_transform should fit then transform
        transformed = transform.fit_transform(data)

        assert hasattr(transform, "mean_")
        assert hasattr(transform, "std_")
        assert np.allclose(np.mean(transformed), 0.0, atol=1e-10)
        assert np.allclose(np.std(transformed), 1.0)

    def test_transform_parameters(self):
        """Test transform with parameters."""

        class TestTransform(BaseTransform):
            def __init__(self, scale=1.0, offset=0.0):
                super().__init__()
                self.scale = scale
                self.offset = offset

            def _transform(self, data):
                return data * self.scale + self.offset

            def _inverse_transform(self, data):
                return (data - self.offset) / self.scale

        transform = TestTransform(scale=2.0, offset=10.0)
        data = np.array([1, 2, 3])

        transformed = transform.transform(data)
        assert np.array_equal(transformed, [12, 14, 16])

        restored = transform.inverse_transform(transformed)
        assert np.allclose(restored, data)

    def test_transform_validation(self):
        """Test transform input validation."""

        class TestTransform(BaseTransform):
            def _transform(self, data):
                if np.any(data < 0):
                    raise ValueError("Data must be non-negative")
                return np.sqrt(data)

        transform = TestTransform()

        # Valid data
        valid_data = np.array([1, 4, 9])
        result = transform.transform(valid_data)
        assert result is not None

        # Invalid data
        invalid_data = np.array([1, -1, 4])
        with pytest.raises(ValueError, match="must be non-negative"):
            transform.transform(invalid_data)

    def test_transform_chaining(self):
        """Test chaining multiple transforms."""

        class LogTransform(BaseTransform):
            def _transform(self, data):
                return np.log(data)

            def _inverse_transform(self, data):
                return np.exp(data)

        class StandardizeTransform(BaseTransform):
            def fit(self, data):
                self.mean_ = np.mean(data)
                self.std_ = np.std(data)
                return self

            def _transform(self, data):
                return (data - self.mean_) / self.std_

        # Create pipeline of transforms
        log_transform = LogTransform()
        standardize = StandardizeTransform()

        data = np.array([1, 10, 100])

        # Chain transforms
        logged = log_transform.transform(data)
        standardized = standardize.fit_transform(logged)

        assert standardized is not None
        assert np.allclose(np.mean(standardized), 0.0, atol=1e-10)


class TestJAXSupport:
    """Test JAX-specific functionality in base classes."""

    def test_jax_jit_compilation(self):
        """Test that methods can be JIT compiled."""
        import jax

        class TestModel(BaseModel):
            def _fit(self, X, y, **kwargs):
                return self

            def _predict(self, X):
                return jnp.sum(X**2)

        model = TestModel()

        # JIT compile the predict method
        jit_predict = jax.jit(model._predict)

        X = jnp.array([1.0, 2.0, 3.0])
        result = jit_predict(X)

        assert float(result) == 14.0

    def test_jax_grad_support(self):
        """Test that methods support automatic differentiation."""
        import jax

        class TestModel(BaseModel):
            def _fit(self, X, y, **kwargs):
                return self

            def _predict(self, X):
                return jnp.sum(X**2)

        model = TestModel()

        # Compute gradient
        grad_fn = jax.grad(model._predict)

        X = jnp.array([1.0, 2.0, 3.0])
        gradient = grad_fn(X)

        expected = 2 * X  # Gradient of x^2 is 2x
        assert jnp.allclose(gradient, expected)

    def test_jax_vmap_support(self):
        """Test that methods support vectorization."""
        import jax

        class TestTransform(BaseTransform):
            def _transform(self, data):
                return jnp.exp(data)

        transform = TestTransform()

        # Vectorize over batch dimension
        vmap_transform = jax.vmap(transform._transform)

        # Batch of data
        batch = jnp.array([[1.0, 2.0], [3.0, 4.0], [5.0, 6.0]])
        result = vmap_transform(batch)

        expected = jnp.exp(batch)
        assert jnp.allclose(result, expected)<|MERGE_RESOLUTION|>--- conflicted
+++ resolved
@@ -5,8 +5,6 @@
 """
 
 from abc import ABC, abstractmethod
-<<<<<<< HEAD
-=======
 
 from unittest.mock import Mock, patch
 
@@ -614,13 +612,14 @@
 
         expected = jnp.exp(batch)
         assert jnp.allclose(result, expected)
->>>>>>> e9235f0f
 from unittest.mock import Mock, patch
 
 import numpy as np
 import pytest
 
 from rheojax.core.base import BaseModel, BaseTransform, Parameter, ParameterSet
+
+
 from rheojax.core.jax_config import safe_import_jax
 
 # Safe JAX import (enforces float64)
