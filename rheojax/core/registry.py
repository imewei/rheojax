--- conflicted
+++ resolved
@@ -53,11 +53,11 @@
         if cls._instance is None:
             cls._instance = super().__new__(cls)
             cls._instance._models = {}
-            self._instance._transforms = {}
+            cls._instance._transforms = {}
         return cls._instance
 
     def _normalize_plugin_type(self, plugin_type: PluginType | str) -> PluginType:
-<<<<<<< HEAD
+        """Normalize arbitrary plugin type inputs to the PluginType enum."""
         if isinstance(plugin_type, str):
             try:
                 return PluginType(plugin_type.lower())
@@ -70,32 +70,13 @@
     def _registry_for(
         self, plugin_type: PluginType | str
     ) -> tuple[PluginType, dict[str, PluginInfo]]:
+        """Return the normalized plugin type and its backing registry mapping."""
         plugin_enum = self._normalize_plugin_type(plugin_type)
         if plugin_enum == PluginType.MODEL:
             return plugin_enum, self._models
         if plugin_enum == PluginType.TRANSFORM:
             return plugin_enum, self._transforms
         raise ValueError(f"Unsupported plugin type: {plugin_type}")
-=======
-        """Normalize plugin type to PluginType enum."""
-        if isinstance(plugin_type, str):
-            try:
-                return PluginType(plugin_type.lower())
-            except ValueError:
-                raise ValueError(
-                    f"Invalid plugin type: {plugin_type}. Must be 'model' or 'transform'"
-                )
-        return plugin_type
-
-    def _get_registry_for_type(self, plugin_type: PluginType) -> dict[str, PluginInfo]:
-        """Get the appropriate registry (models or transforms) for a given plugin type."""
-        if plugin_type == PluginType.MODEL:
-            return self._models
-        elif plugin_type == PluginType.TRANSFORM:
-            return self._transforms
-        else:
-            raise ValueError(f"Invalid plugin type: {plugin_type}")
->>>>>>> f3261dcb
 
     @classmethod
     def get_instance(cls) -> Registry:
@@ -113,7 +94,6 @@
         plugin_type: PluginType | str,
         metadata: dict[str, Any] | None = None,
         validate: bool = False,
-<<<<<<< HEAD
         force: bool = False,
     ):
         """Register a plugin in the registry.
@@ -137,31 +117,6 @@
                 f"Plugin '{name}' is already registered as a {plugin_enum.value}"
             )
 
-=======
-                    force: bool = False,
-            ):
-                """Register a plugin in the registry.
-        
-                Args:
-                    name: Unique name for the plugin
-                    plugin_class: The plugin class to register
-                    plugin_type: Type of plugin (MODEL or TRANSFORM)
-                    metadata: Optional metadata dictionary
-                    validate: Whether to validate the plugin interface
-                    force: Whether to overwrite existing registration
-        
-                Raises:
-                    ValueError: If plugin is already registered (and force=False) or invalid
-                """
-                plugin_type = self._normalize_plugin_type(plugin_type)
-                registry = self._get_registry_for_type(plugin_type)
-        
-                # Check if already registered
-                if name in registry and not force:
-                    raise ValueError(
-                        f"Plugin '{name}' is already registered as a {plugin_type.value}"
-                    )
->>>>>>> f3261dcb
         # Validate interface if requested
         if validate:
             self._validate_plugin(plugin_class, plugin_enum)
@@ -222,22 +177,12 @@
         Raises:
             KeyError: If plugin not found and raise_on_missing=True
         """
-<<<<<<< HEAD
         plugin_enum, registry = self._registry_for(plugin_type)
 
         info = registry.get(name)
         if info is not None:
             return info.plugin_class
         if raise_on_missing:
-=======
-        plugin_type = self._normalize_plugin_type(plugin_type)
-        registry = self._get_registry_for_type(plugin_type)
-
-        # Retrieve plugin
-        if name in registry:
-            return registry[name].plugin_class
-        elif raise_on_missing:
->>>>>>> f3261dcb
             raise KeyError(
                 f"Plugin '{name}' not found in registry for type {plugin_enum.value}"
             )
@@ -250,7 +195,6 @@
             name: Name of the plugin
             plugin_type: Type of plugin
 
-<<<<<<< HEAD
         Returns:
             PluginInfo object or None if not found
         """
@@ -258,15 +202,6 @@
 
         return registry.get(name)
 
-=======
-                    Returns:
-                        PluginInfo object or None if not found
-                    """
-                    plugin_type = self._normalize_plugin_type(plugin_type)
-                    registry = self._get_registry_for_type(plugin_type)
-        
-                    return registry.get(name)
->>>>>>> f3261dcb
     def get_all_models(self) -> list[str]:
         """Get list of all registered model names.
 
@@ -286,7 +221,6 @@
     def unregister(self, name: str, plugin_type: PluginType | str):
         """Remove a plugin from the registry.
 
-<<<<<<< HEAD
         Args:
             name: Name of the plugin to remove
             plugin_type: Type of plugin
@@ -297,18 +231,6 @@
         if name in registry:
             del registry[name]
 
-=======
-                    Args:
-                        name: Name of the plugin to remove
-                        plugin_type: Type of plugin
-                    """
-                    plugin_type = self._normalize_plugin_type(plugin_type)
-                    registry = self._get_registry_for_type(plugin_type)
-        
-                    # Remove if exists
-                    if name in registry:
-                        del registry[name]
->>>>>>> f3261dcb
     def get_all(self) -> dict[str, tuple[type, PluginType]]:
         """Get all registered plugins with their types.
 
@@ -417,7 +339,6 @@
         Returns:
             Instance of the plugin class
 
-<<<<<<< HEAD
         Raises:
             KeyError: If plugin not found
         """
@@ -428,14 +349,6 @@
             )
         return plugin_class(*args, **kwargs)
 
-=======
-                    Raises:
-                        KeyError: If plugin not found
-                    """
-                    plugin_type = self._normalize_plugin_type(plugin_type)
-                    plugin_class = self.get(name, plugin_type, raise_on_missing=True)
-                    return plugin_class(*args, **kwargs)
->>>>>>> f3261dcb
     def find_compatible(self, **criteria) -> list[str]:
         """Find plugins matching certain criteria.
 
